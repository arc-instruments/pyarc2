--- conflicted
+++ resolved
@@ -1,10 +1,6 @@
 [package]
 name = "pyarc2"
-<<<<<<< HEAD
-version = "0.2.1"
-=======
-version = "0.2.2-a0"
->>>>>>> 9766ccf5
+version = "0.3.0"
 authors = ["Spyros Stathopoulos <spyros@arc-instruments.co.uk>"]
 description = "High level Python bindings for the libarc2 library"
 edition = "2018"
@@ -45,7 +41,7 @@
 [dependencies]
 numpy = "0.17"
 ndarray = "0.15"
-libarc2 = { git = "https://github.com/arc-instruments/libarc2", tag = "0.2.0" }
+libarc2 = { git = "https://github.com/arc-instruments/libarc2", tag = "0.3.0" }
 
 [dependencies.pyo3]
 version = "0.17"
