--- conflicted
+++ resolved
@@ -1,10 +1,6 @@
 [package]
 name = "pyarc2"
-<<<<<<< HEAD
-version = "0.5.0"
-=======
-version = "0.5.2-a0"
->>>>>>> 380655fd
+version = "0.6.0"
 authors = ["Spyros Stathopoulos <spyros@arc-instruments.co.uk>"]
 description = "High level Python bindings for the libarc2 library"
 edition = "2018"
@@ -43,15 +39,9 @@
 crate-type = ["cdylib", "lib"]
 
 [dependencies]
-<<<<<<< HEAD
-numpy = "0.17"
-ndarray = "0.15"
-libarc2 = { git = "https://github.com/arc-instruments/libarc2", tag = "0.5.0" }
-=======
 numpy = "0.22"
 ndarray = "0.16"
-libarc2 = { git = "https://github.com/arc-instruments/libarc2" }
->>>>>>> 380655fd
+libarc2 = { git = "https://github.com/arc-instruments/libarc2", tag = "0.6.0" }
 
 [dependencies.pyo3]
 version = "0.22"
