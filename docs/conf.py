# Configuration file for the Sphinx documentation builder.
#
# This file only contains a selection of the most common options. For a full
# list see the documentation:
# https://www.sphinx-doc.org/en/master/usage/configuration.html

# -- Path setup --------------------------------------------------------------

# If extensions (or modules to document with autodoc) are in another directory,
# add these directories to sys.path here. If the directory is relative to the
# documentation root, use os.path.abspath to make it absolute, like shown here.
#
# import os
# import sys
# sys.path.insert(0, os.path.abspath('.'))


# -- Project information -----------------------------------------------------

project = 'pyarc2'
copyright = '2022, ArC Instruments Ltd'
author = 'Spyros Stathopoulos'

# The full version, including alpha/beta/rc tags
<<<<<<< HEAD
release = '0.2.1'
=======
release = '0.2.2-a0'
>>>>>>> 9766ccf5


# -- General configuration ---------------------------------------------------

# Add any Sphinx extension module names here, as strings. They can be
# extensions coming with Sphinx (named 'sphinx.ext.*') or your custom
# ones.
extensions = [
    'sphinx.ext.autodoc',
    'sphinx.ext.autosummary',
    'sphinx_rtd_theme'
]

# Add any paths that contain templates here, relative to this directory.
templates_path = ['_templates']

# List of patterns, relative to source directory, that match files and
# directories to ignore when looking for source files.
# This pattern also affects html_static_path and html_extra_path.
exclude_patterns = ['_build', 'Thumbs.db', '.DS_Store']


# -- Options for HTML output -------------------------------------------------

# The theme to use for HTML and HTML Help pages.  See the documentation for
# a list of builtin themes.
#
html_theme = 'sphinx_rtd_theme'

# Add any paths that contain custom static files (such as style sheets) here,
# relative to this directory. They are copied after the builtin static files,
# so a file named "default.css" will overwrite the builtin "default.css".
html_static_path = ['_static']<|MERGE_RESOLUTION|>--- conflicted
+++ resolved
@@ -22,11 +22,7 @@
 author = 'Spyros Stathopoulos'
 
 # The full version, including alpha/beta/rc tags
-<<<<<<< HEAD
-release = '0.2.1'
-=======
-release = '0.2.2-a0'
->>>>>>> 9766ccf5
+release = '0.3.0'
 
 
 # -- General configuration ---------------------------------------------------
