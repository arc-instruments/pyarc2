--- conflicted
+++ resolved
@@ -30,11 +30,7 @@
 author = 'Spyros Stathopoulos'
 
 # The full version, including alpha/beta/rc tags
-<<<<<<< HEAD
-release = '0.5.0'
-=======
-release = '0.5.2-a0'
->>>>>>> 380655fd
+release = '0.6.0'
 
 
 # -- General configuration ---------------------------------------------------
