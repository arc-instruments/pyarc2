# Configuration file for the Sphinx documentation builder.
#
# This file only contains a selection of the most common options. For a full
# list see the documentation:
# https://www.sphinx-doc.org/en/master/usage/configuration.html

# -- Path setup --------------------------------------------------------------

# If extensions (or modules to document with autodoc) are in another directory,
# add these directories to sys.path here. If the directory is relative to the
# documentation root, use os.path.abspath to make it absolute, like shown here.
#
# import os
# import sys
# sys.path.insert(0, os.path.abspath('.'))


# -- Project information -----------------------------------------------------

project = 'pyarc2'
copyright = '2022, ArC Instruments Ltd'
author = 'Spyros Stathopoulos'

# The full version, including alpha/beta/rc tags
<<<<<<< HEAD
release = '0.2.0'
=======
release = '0.2.1-a0'
>>>>>>> 3f5bfa12


# -- General configuration ---------------------------------------------------

# Add any Sphinx extension module names here, as strings. They can be
# extensions coming with Sphinx (named 'sphinx.ext.*') or your custom
# ones.
extensions = [
    'sphinx.ext.autodoc',
    'sphinx.ext.autosummary',
    'sphinx_rtd_theme'
]

# Add any paths that contain templates here, relative to this directory.
templates_path = ['_templates']

# List of patterns, relative to source directory, that match files and
# directories to ignore when looking for source files.
# This pattern also affects html_static_path and html_extra_path.
exclude_patterns = ['_build', 'Thumbs.db', '.DS_Store']


# -- Options for HTML output -------------------------------------------------

# The theme to use for HTML and HTML Help pages.  See the documentation for
# a list of builtin themes.
#
html_theme = 'sphinx_rtd_theme'

# Add any paths that contain custom static files (such as style sheets) here,
# relative to this directory. They are copied after the builtin static files,
# so a file named "default.css" will overwrite the builtin "default.css".
html_static_path = ['_static']<|MERGE_RESOLUTION|>--- conflicted
+++ resolved
@@ -22,11 +22,7 @@
 author = 'Spyros Stathopoulos'
 
 # The full version, including alpha/beta/rc tags
-<<<<<<< HEAD
-release = '0.2.0'
-=======
-release = '0.2.1-a0'
->>>>>>> 3f5bfa12
+release = '0.2.1'
 
 
 # -- General configuration ---------------------------------------------------
