--- conflicted
+++ resolved
@@ -1,10 +1,6 @@
 [package]
 name = "pyarc2"
-<<<<<<< HEAD
-version = "0.2.0"
-=======
-version = "0.2.1-a0"
->>>>>>> 3f5bfa12
+version = "0.2.1"
 authors = ["Spyros Stathopoulos <spyros@arc-instruments.co.uk>"]
 description = "High level Python bindings for the libarc2 library"
 edition = "2018"
