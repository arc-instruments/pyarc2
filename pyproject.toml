[tool.poetry]
name = "pyarc2"
<<<<<<< HEAD
version = "0.3.0"
=======
version = "0.3.2-a1"
>>>>>>> 88dbedda
description = "High level Python bindings for the libarc2 library"
authors = ["Spyros Stathopoulos <spyros@arc-instruments.co.uk>"]

#include = ["src/*", "Cargo.toml", "tests/*"]
#exclude = ["pyarc2/*so", "pyarc2/*dll", "pyarc2/*pyd"]

[project]
name = "pyarc2"
<<<<<<< HEAD
version = "0.3.0"
=======
version = "0.3.2-a1"
>>>>>>> 88dbedda
description = "High level Python bindings for the libarc2 library"
readme = "README.md"
authors = [
  { name = "Spyros Stathopoulos <spyros@arc-instruments.co.uk>"},
  { email = "spyros@arc-instruments.co.uk" }
]
homepage = "http://arc-instruments.co.uk/"
repository = "https://github.com/arc-instruments/pyarc2"
license = { text = "MPL-2.0" }

requires-python = ">=3.9"

classifiers = [
  "Development Status :: 3 - Alpha",
  "Intended Audience :: Science/Research",
  "License :: OSI Approved :: Mozilla Public License 2.0 (MPL 2.0)",
  "Operating System :: Microsoft :: Windows :: Windows 8",
  "Operating System :: Microsoft :: Windows :: Windows 8.1",
  "Operating System :: Microsoft :: Windows :: Windows 10",
  "Operating System :: POSIX :: Linux",
  "Programming Language :: Python :: 3.9",
  "Programming Language :: Python :: 3.10",
  "Programming Language :: Python :: 3.11",
  "Programming Language :: Python :: 3.12",
  "Programming Language :: Rust",
  "Topic :: Scientific/Engineering",
  "Topic :: Software Development :: Libraries :: Python Modules"
]

dependencies = [
  "numpy>=1.18"
]

[tool.poetry.dependencies]
python = ">=3.9"
numpy = ">=1.18"

[tool.poetry.dev-dependencies]
wheel = "*"
maturin = "^1.0"
delvewheel = [{ version = "^0.0.22", platform = 'win32' }]

[build-system]
requires = ["setuptools", "wheel", "maturin>=1.0,<2.0"]
build-backend = "maturin"<|MERGE_RESOLUTION|>--- conflicted
+++ resolved
@@ -1,10 +1,6 @@
 [tool.poetry]
 name = "pyarc2"
-<<<<<<< HEAD
-version = "0.3.0"
-=======
-version = "0.3.2-a1"
->>>>>>> 88dbedda
+version = "0.4.0"
 description = "High level Python bindings for the libarc2 library"
 authors = ["Spyros Stathopoulos <spyros@arc-instruments.co.uk>"]
 
@@ -13,11 +9,7 @@
 
 [project]
 name = "pyarc2"
-<<<<<<< HEAD
-version = "0.3.0"
-=======
-version = "0.3.2-a1"
->>>>>>> 88dbedda
+version = "0.4.0"
 description = "High level Python bindings for the libarc2 library"
 readme = "README.md"
 authors = [
