--- conflicted
+++ resolved
@@ -1,10 +1,6 @@
 [tool.poetry]
 name = "pyarc2"
-<<<<<<< HEAD
-version = "0.2.1"
-=======
-version = "0.2.2-a0"
->>>>>>> 9766ccf5
+version = "0.3.0"
 description = "High level Python bindings for the libarc2 library"
 authors = ["Spyros Stathopoulos <spyros@arc-instruments.co.uk>"]
 
@@ -13,11 +9,7 @@
 
 [project]
 name = "pyarc2"
-<<<<<<< HEAD
-version = "0.2.1"
-=======
-version = "0.2.2-a0"
->>>>>>> 9766ccf5
+version = "0.3.0"
 description = "High level Python bindings for the libarc2 library"
 readme = "README.md"
 authors = [
